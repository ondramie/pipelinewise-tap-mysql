
#!/usr/bin/env python3

import datetime
import json
import os
import sys
import time
import collections
import itertools
from itertools import dropwhile
import copy

import attr
import pendulum

import pymysql
import pymysql.constants.FIELD_TYPE as FIELD_TYPE

import singer
import singer.metrics as metrics
import singer.schema
from singer import utils
from singer.schema import Schema
from singer.catalog import Catalog, CatalogEntry

Column = collections.namedtuple('Column', [
    "table_schema",
    "table_name",
    "column_name",
    "data_type",
    "character_maximum_length",
    "numeric_precision",
    "numeric_scale",
    "datetime_precision",
    "column_type",
    "column_key"])

REQUIRED_CONFIG_KEYS = [
    'host',
    'port',
    'user',
    'password'
]

LOGGER = singer.get_logger()


def open_connection(config):
    connection_args = {'host': config['host'],
                       'user': config['user'],
                       'password': config['password']}
    database = config.get('database')
    if database:
        connection_args['database'] = database
    return pymysql.connect(**connection_args)

STRING_TYPES = set([
    'char',
    'enum',
    'longtext',
    'mediumtext',
    'text',
    'varchar'
])

BYTES_FOR_INTEGER_TYPE = {
    'tinyint': 1,
    'smallint': 2,
    'mediumint': 3,
    'int': 4,
    'bigint': 8
}

FLOAT_TYPES = set(['float', 'double'])

DATETIME_TYPES = set(['datetime', 'timestamp'])


class InputException(Exception):
    pass


@attr.s
class StreamState(object):
    stream = attr.ib()
    replication_key = attr.ib()
    replication_key_value = attr.ib()

    def update(self, record):
        self.replication_key_value = record[self.replication_key]


def replication_key_by_table(raw_selections):
    result = {}
    for stream_meta in raw_selections:
        if stream_meta.replication_key is not None:
            result[stream_meta.stream] = stream_meta.replication_key
    return result


class State(object):
    def __init__(self, state, selections):
        self.current_stream = None
        self.streams = []

        current_stream = state.get('current_stream')
        if current_stream:
            self.current_stream = current_stream
        for selected_stream in selections:

            selected_rep_key = selected_stream.replication_key
            if selected_rep_key:
                selected_stream_name = selected_stream.stream
                stored_stream_state = None
                value = None
                for s in state.get('streams', []):
                    if s['stream'] == selected_stream_name:
                        stored_stream_state = s
                if stored_stream_state and stored_stream_state['replication_key'] == selected_rep_key:  # pylint: disable=line-too-long
                    value = stored_stream_state['replication_key_value']
                stream_state = StreamState(
                    stream=selected_stream_name,
                    replication_key=selected_rep_key,
                    replication_key_value=value)
                self.streams.append(stream_state)

    def get_stream_state(self, stream):
        for stream_state in self.streams:
            if stream_state.stream == stream:
                return stream_state

    def make_state_message(self):
        result = {}
        if self.current_stream:
            result['current_stream'] = self.current_stream
        result['streams'] = [s.__dict__ for s in self.streams]
        return singer.StateMessage(value=result)


<<<<<<< HEAD
=======
@attr.s
class StreamMeta(object):
    replication_key = attr.ib(default=None)
    key_properties = attr.ib(default=None)
    schema = attr.ib(default=None)
    is_view = attr.ib(default=None)
    database = attr.ib(default=None)
    table = attr.ib(default=None)
    stream = attr.ib(default=None)
    row_count = attr.ib(default=None)

    def is_selected(self):
        return self.schema.selected  # pylint: disable=no-member

    def to_json(self):
        result = {
            'database_name': self.database,
            'table_name': self.table,
            'tap_stream_id': self.database + '-' + self.table,
        }
        if self.replication_key is not None:
            result['replication_key'] = self.replication_key
        if self.key_properties is not None:
            result['key_properties'] = self.key_properties
        if self.schema is not None:
            result['schema'] = self.schema.to_json() # pylint: disable=no-member
        if self.is_view is not None:
            result['is_view'] = self.is_view
        if self.stream is not None:
            result['stream'] = self.stream
        if self.row_count is not None:
            result['row_count'] = self.row_count
        return result


def load_selections(raw):
    selections = []
    for stream in raw['streams']:
        selections.append(
            StreamMeta(
                replication_key=stream.get('replication_key'),
                key_properties=stream.get('key_properties'),
                database=stream.get('database_name'),
                table=stream.get('table_name'),
                stream=stream.get('table_name'),
                schema=load_schema(stream.get('schema')),
                is_view=stream.get('is_view')))
    return selections

>>>>>>> 7c8d37d5
def schema_for_column(c):

    t = c.data_type

    # We want to automatically include all primary key columns
    if c.column_key == 'PRI':
        inclusion = 'automatic'
    else:
        inclusion = 'available'

    result = Schema(inclusion=inclusion)
    result.sqlDatatype = c.column_type

    if t in BYTES_FOR_INTEGER_TYPE:
        result.type = ['null', 'integer']
        bits = BYTES_FOR_INTEGER_TYPE[t] * 8
        if 'unsigned' in c.column_type:
            result.minimum = 0
            result.maximum = 2 ** bits
        else:
            result.minimum = 0 - 2 ** (bits - 1)
            result.maximum = 2 ** (bits - 1) - 1

    elif t in FLOAT_TYPES:
        result.type = ['null', 'number']

    elif t == 'decimal':
        result.type = ['null', 'number']
        result.exclusiveMaximum = 10 ** (c.numeric_precision - c.numeric_scale)
        result.multipleOf = 10 ** (0 - c.numeric_scale)
        if 'unsigned' in c.column_type:
            result.minimum = 0
        else:
            result.exclusiveMinimum = -10 ** (c.numeric_precision - c.numeric_scale)
        return result

    elif t in STRING_TYPES:
        result.type = ['null', 'string']
        result.maxLength = c.character_maximum_length

    elif t in DATETIME_TYPES:
        result.type = ['null', 'string']
        result.format = 'date-time'

    else:
        result = Schema(None,
                        inclusion='unsupported',
                        sqlDatatype=c.column_type,
                        description='Unsupported column type {}'.format(c.column_type))
    return result



def discover_catalog(connection):

    with connection.cursor() as cursor:
        if connection.db:
            cursor.execute("""
                SELECT table_schema,
                       table_name,
                       table_type,
                       table_rows
                  FROM information_schema.tables
                 WHERE table_schema = %s""",
                           (connection.db,))
        else:
            cursor.execute("""
                SELECT table_schema,
                       table_name,
                       table_type,
                       table_rows
                  FROM information_schema.tables
                 WHERE table_schema NOT IN (
                          'information_schema',
                          'performance_schema',
                          'mysql')
            """)
        table_info = {}

        for (db, table, table_type, rows) in cursor.fetchall():
            if db not in table_info:
                table_info[db] = {}
            table_info[db][table] = {
                'row_count': rows,
                'is_view': table_type == 'VIEW'
            }

    with connection.cursor() as cursor:

        if connection.db:
            cursor.execute("""
                SELECT table_schema,
                       table_name,
                       column_name,
                       data_type,
                       character_maximum_length,
                       numeric_precision,
                       numeric_scale,
                       datetime_precision,
                       column_type,
                       column_key
                  FROM information_schema.columns
                 WHERE table_schema = %s""",
                           (connection.db,))
        else:
            cursor.execute("""
                SELECT table_schema,
                       table_name,
                       column_name,
                       data_type,
                       character_maximum_length,
                       numeric_precision,
                       numeric_scale,
                       datetime_precision,
                       column_type,
                       column_key
                  FROM information_schema.columns
                 WHERE table_schema NOT IN (
                          'information_schema',
                          'performance_schema',
                          'mysql')
            """)

        columns = []
        rec = cursor.fetchone()
        while rec is not None:
            columns.append(Column(*rec))
            rec = cursor.fetchone()

        entries = []
        for (k, cols) in itertools.groupby(columns, lambda c: (c.table_schema, c.table_name)):
            cols = list(cols)
            (table_schema, table_name) = k
            schema = Schema(type='object',
                            properties={c.column_name: schema_for_column(c) for c in cols})
            entry = CatalogEntry(
                database=table_schema,
                table=table_name,
                schema=schema)
            key_properties = [c.column_name for c in cols if c.column_key == 'PRI']
            if key_properties:
                entry.key_properties = key_properties

            if table_schema in table_info and table_name in table_info[table_schema]:
                entry.row_count = table_info[table_schema][table_name]['row_count']
                entry.is_view = table_info[table_schema][table_name]['is_view']
            entries.append(stream)

        return Catalog(entries)


def do_discover(connection):
    discover_catalog(connection).dump()

def primary_key_columns(connection, db, table):
    '''Return a list of names of columns that are primary keys in the given
    table in the given db.'''
    with connection.cursor() as cur:
        select = """
            SELECT column_name
              FROM information_schema.columns
             WHERE column_key = 'pri'
              AND table_schema = %s
              AND table_name = %s
        """
        cur.execute(select, (db, table))
        return set([c[0] for c in cur.fetchall()])


def index_schema(streams):
    '''Turns the discovered stream schemas into a nested map of column schemas
    indexed by database, table, and column name.

      schemas['streams'][i]['schema']['schemas']['column'] { the column schema }

    to

      result[db][table][column] { the column schema }'''

    result = {}

    for stream in streams:
        if stream.database not in result:
            result[stream.database] = {}
        result[stream.database][stream.table] = {}

        for col_name, col_schema in stream.schema.properties.items():
            result[stream.database][stream.table][col_name] = col_schema

    return result


def remove_unwanted_columns(selected, indexed_schema, database, table):

    selected = set(selected)
    all_columns = set()
    available = set()
    automatic = set()
    unsupported = set()

    for column, column_schema in indexed_schema[database][table].items():
        all_columns.add(column)
        inclusion = column_schema.inclusion
        if inclusion == 'automatic':
            automatic.add(column)
        elif inclusion == 'available':
            available.add(column)
        elif inclusion == 'unsupported':
            unsupported.add(column)
        else:
            raise Exception('Unknown inclusion ' + inclusion)

    selected_but_unsupported = selected.intersection(unsupported)
    if selected_but_unsupported:
        LOGGER.warning('For database %s, table %s, columns %s were selected but are not supported. Skipping them.',  # pylint: disable=line-too-long
                       database, table, selected_but_unsupported)

    selected_but_nonexistent = selected.difference(all_columns)
    if selected_but_nonexistent:
        LOGGER.warning('For databasee %s, table %s, columns %s were selected but do not exist.',
                       database, table, selected_but_nonexistent)

    not_selected_but_automatic = automatic.difference(selected)
    if not_selected_but_automatic:
        LOGGER.warning('For database %s, table %s, columns %s are primary keys but were not selected. Automatically adding them.',  # pylint: disable=line-too-long
                       database, table, not_selected_but_automatic)

    keep = selected.intersection(available).union(automatic)
    remove = all_columns.difference(keep)
    for col in remove:
        del indexed_schema[database][table][col]

def escape(string):
    if '`' in string:
        raise Exception("Can't escape identifier {} because it contains a backtick"
                        .format(string))
    return '`' + string + '`'

def sync_table(connection, db, table, columns, state):
    if not columns:
        LOGGER.warning('There are no columns selected for table %s, skipping it', table)
        return

    with connection.cursor() as cursor:
        escaped_db = escape(db)
        escaped_table = escape(table)
        escaped_columns = [escape(c) for c in columns]
        select = 'SELECT {} FROM {}.{}'.format(
            ','.join(escaped_columns),
            escaped_db,
            escaped_table)
        params = {}
        stream_state = state.get_stream_state(table)
        if stream_state and stream_state.replication_key_value is not None:
            key = stream_state.replication_key
            value = stream_state.replication_key_value
            select += ' WHERE `{}` >= %(replication_key_value)s ORDER BY `{}` ASC'.format(key, key)
            params['replication_key_value'] = value
        elif stream_state:
            key = stream_state.replication_key
            select += ' ORDER BY `{}` ASC'.format(key)

        LOGGER.info('Running %s', select)
        cursor.execute(select, params)
        row = cursor.fetchone()
        rows_saved = 0

        with metrics.record_counter(None) as counter:
            counter.tags['database'] = db
            counter.tags['table'] = table
            while row:
                counter.increment()
                rows_saved += 1
                row_to_persist = ()
                for elem in row:
                    if isinstance(elem, datetime.datetime):
                        row_to_persist += (pendulum.instance(elem).to_iso8601_string(),)
                    else:
                        row_to_persist += (elem,)
                rec = dict(zip(columns, row_to_persist))
                if stream_state:
                    stream_state.update(rec)
                yield singer.RecordMessage(stream=table, record=rec)
                if rows_saved % 1000 == 0:
                    yield state.make_state_message()
                row = cursor.fetchone()
        yield state.make_state_message()


def generate_messages(con, raw_selections, raw_state):
    indexed_schema = index_schema(discover_schemas(con))
    state = State(raw_state, raw_selections)

    streams = list(filter(lambda stream: stream.is_selected(), raw_selections))
    LOGGER.info('%d streams total, %d are selected', len(raw_selections), len(streams))
    LOGGER.info('Raw selections %s', raw_selections)
    if state.current_stream:
        streams = dropwhile(lambda s: s.stream != state.current_stream, streams)

    for stream in streams:
        state.current_stream = stream.stream
        yield state.make_state_message()

        database = stream.database
        table = stream.table

        # TODO: How to handle a table that's missing
        if database not in indexed_schema:
            raise Exception('No database called {}'.format(database))
        if table not in indexed_schema[database]:
            raise Exception('No table called {} in database {}'.format(table, database))

        selected = [k for k, v in stream.schema.properties.items() if v.selected]

        remove_unwanted_columns(selected, indexed_schema, database, table)
        schema = Schema(
            type='object',
            properties=indexed_schema[database][table])
        columns = schema.properties.keys() # pylint: disable=no-member
        yield singer.SchemaMessage(
            stream=table,
            schema=schema.to_json(),
            key_properties=stream.key_properties)
        with metrics.job_timer('sync_table') as timer:
            timer.tags['database'] = database
            timer.tags['table'] = table
            for message in sync_table(con, database, table, columns, state):
                yield message
    state.current_stream = None
    yield state.make_state_message()


def do_sync(con, raw_selections, raw_state):
    with con.cursor() as cur:
        cur.execute('SET time_zone="+0:00"')
    for message in generate_messages(con, raw_selections, raw_state):
        singer.write_message(message)


def log_server_params(con):
    with con.cursor() as cur:
        cur.execute('''
            SELECT VERSION() as version,
                   @@SESSION.wait_timeout as wait_timeout,
                   @@SESSION.innodb_lock_wait_timeout as innodb_lock_wait_timeout,
                   @@SESSION.max_allowed_packet as max_allowed_packet,
                   @@SESSION.interactive_timeout as interactive_timeout''')
        row = cur.fetchone()
        LOGGER.info('Server Parameters: ' +
                    'version: %s, ' +
                    'wait_timeout: %s, ' +
                    'innodb_lock_wait_timeout: %s, ' +
                    'max_allowed_packet: %s, ' +
                    'interactive_timeout: %s',
                    *row)


def main():
    args = utils.parse_args(REQUIRED_CONFIG_KEYS)
    connection = open_connection(args.config)
    log_server_params(connection)
    if args.discover:
        do_discover(connection)
    elif args.properties:
        do_sync(connection, load_selections(args.properties), args.state)
    else:
        LOGGER.info("No properties were selected")<|MERGE_RESOLUTION|>--- conflicted
+++ resolved
@@ -138,58 +138,6 @@
         return singer.StateMessage(value=result)
 
 
-<<<<<<< HEAD
-=======
-@attr.s
-class StreamMeta(object):
-    replication_key = attr.ib(default=None)
-    key_properties = attr.ib(default=None)
-    schema = attr.ib(default=None)
-    is_view = attr.ib(default=None)
-    database = attr.ib(default=None)
-    table = attr.ib(default=None)
-    stream = attr.ib(default=None)
-    row_count = attr.ib(default=None)
-
-    def is_selected(self):
-        return self.schema.selected  # pylint: disable=no-member
-
-    def to_json(self):
-        result = {
-            'database_name': self.database,
-            'table_name': self.table,
-            'tap_stream_id': self.database + '-' + self.table,
-        }
-        if self.replication_key is not None:
-            result['replication_key'] = self.replication_key
-        if self.key_properties is not None:
-            result['key_properties'] = self.key_properties
-        if self.schema is not None:
-            result['schema'] = self.schema.to_json() # pylint: disable=no-member
-        if self.is_view is not None:
-            result['is_view'] = self.is_view
-        if self.stream is not None:
-            result['stream'] = self.stream
-        if self.row_count is not None:
-            result['row_count'] = self.row_count
-        return result
-
-
-def load_selections(raw):
-    selections = []
-    for stream in raw['streams']:
-        selections.append(
-            StreamMeta(
-                replication_key=stream.get('replication_key'),
-                key_properties=stream.get('key_properties'),
-                database=stream.get('database_name'),
-                table=stream.get('table_name'),
-                stream=stream.get('table_name'),
-                schema=load_schema(stream.get('schema')),
-                is_view=stream.get('is_view')))
-    return selections
-
->>>>>>> 7c8d37d5
 def schema_for_column(c):
 
     t = c.data_type
