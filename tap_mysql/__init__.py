#!/usr/bin/env python3

import datetime
import json
import os
import sys
import time
import collections
import itertools
from itertools import dropwhile
import copy

import attr
import pendulum

import pymysql
import pymysql.constants.FIELD_TYPE as FIELD_TYPE

import singer
import singer.stats
from singer import utils



Column = collections.namedtuple('Column', [
    "table_schema",
    "table_name",
    "column_name",
    "data_type",
    "character_maximum_length",
    "numeric_precision",
    "numeric_scale",
    "datetime_precision",
    "column_type",
    "column_key"])

REQUIRED_CONFIG_KEYS = [
    'host',
    'port',
    'user',
    'password',
    'database'
]

LOGGER = singer.get_logger()


def open_connection(config):
    return pymysql.connect(
        host=config['host'],
        user=config['user'],
        password=config['password'],
        database=config['database'],
    )

STRING_TYPES = set([
    'char',
    'enum',
    'longtext',
    'mediumtext',
    'text',
    'varchar'
])

BYTES_FOR_INTEGER_TYPE = {
    'tinyint' : 1,
    'smallint': 2,
    'mediumint' : 3,
    'int': 4,
    'bigint': 8
}

FLOAT_TYPES = set(['float', 'double'])

DATETIME_TYPES = set(['datetime', 'timestamp'])

class InputException(Exception):
    pass

@attr.s
class StreamState(object):
    stream = attr.ib()
    replication_key = attr.ib()
    replication_key_value = attr.ib()

    def update(self, record):
        self.replication_key_value = record[self.replication_key]


def replication_key_by_table(raw_selections):
    result = {}
    for stream in raw_selections['streams']:
        key = stream.get('replication_key')
        if key is not None:
            result[stream['stream']] = key
    return result


class State(object):
    def __init__(self, state, selections):
        self.current_stream = None
        self.streams = []

        current_stream = state.get('current_stream')
        if current_stream:
            self.current_stream = current_stream

        for selected_stream in selections['streams']:
            selected_rep_key = selected_stream.get('replication_key')
            if selected_rep_key:
                selected_stream_name = selected_stream['stream']
                stored_stream_state = None
                value = None
                for s in state.get('streams', []):
                    if s['stream'] == selected_stream_name:
                        stored_stream_state = s
                if stored_stream_state and stored_stream_state['replication_key'] == selected_rep_key: # pylint: disable=line-too-long
                    value = stored_stream_state['replication_key_value']
                stream_state = StreamState(
                    stream=selected_stream_name,
                    replication_key=selected_rep_key,
                    replication_key_value=value)
                self.streams.append(stream_state)


    def get_stream_state(self, stream):
        for stream_state in self.streams:
            if stream_state.stream == stream:
                return stream_state
            
    def make_state_message(self):
        result = {}
        if self.current_stream:
            result['current_stream'] = self.current_stream
        result['streams'] = [s.__dict__ for s in self.streams]
        return singer.StateMessage(value=result)

def schema_for_column(c):

    t = c.data_type

    result = {}

    # We want to automatically include all primary key columns
    if c.column_key == 'PRI':
        result['inclusion'] = 'automatic'
    else:
        result['inclusion'] = 'available'

    if t in BYTES_FOR_INTEGER_TYPE:
        result['type'] = 'integer'
        bits = BYTES_FOR_INTEGER_TYPE[t] * 8
        if 'unsigned' in c.column_type:
            result['minimum'] = 0
            result['maximum'] = 2 ** bits
        else:
            result['minimum'] = 0 - 2 ** (bits - 1)
            result['maximum'] = 2 ** (bits - 1) - 1

    elif t in FLOAT_TYPES:
        result['type'] = 'number'

    elif t == 'decimal':
        # TODO: What about unsigned decimals?
        result['type'] = 'number'
        result['exclusiveMaximum'] = 10 ** (c.numeric_precision - c.numeric_scale)
        result['multipleOf'] = 10 ** (0 - c.numeric_scale)

    elif t in STRING_TYPES:
        result['type'] = 'string'
        result['maxLength'] = c.character_maximum_length

    elif t in DATETIME_TYPES:
        result['type'] = 'string'
        result['format'] = 'date-time'

    else:
        result['inclusion'] = 'unsupported'
        result['description'] = 'Unsupported column type {}'.format(c.column_type)

    return result


def discover_schemas(connection):

    with connection.cursor() as cursor:
        if connection.db:
            cursor.execute("""
                SELECT table_schema,
                       table_name,
                       table_type,
                       table_rows
                  FROM information_schema.tables
                 WHERE table_schema = %s""",
                           (connection.db,))
        else:
            cursor.execute("""
                SELECT table_schema,
                       table_name,
                       table_type,
                       table_rows
                  FROM information_schema.tables
                 WHERE table_schema NOT IN (
                          'information_schema',
                          'performance_schema',
                          'mysql')
            """)
        table_info = {}

        for (db, table, table_type, rows) in cursor.fetchall():
            if db not in table_info:
                table_info[db] = {}
            table_info[db][table] = {
                'row_count': rows,
                'is_view': table_type == 'VIEW'
            }

    with connection.cursor() as cursor:

        if connection.db:
            cursor.execute("""
                SELECT table_schema,
                       table_name,
                       column_name,
                       data_type,
                       character_maximum_length,
                       numeric_precision,
                       numeric_scale,
                       datetime_precision,
                       column_type,
                       column_key
                  FROM information_schema.columns
                 WHERE table_schema = %s""",
                           (connection.db,))
        else:
            cursor.execute("""
                SELECT table_schema,
                       table_name,
                       column_name,
                       data_type,
                       character_maximum_length,
                       numeric_precision,
                       numeric_scale,
                       datetime_precision,
                       column_type,
                       column_key
                  FROM information_schema.columns
                 WHERE table_schema NOT IN (
                          'information_schema',
                          'performance_schema',
                          'mysql')
            """)


        columns = []
        rec = cursor.fetchone()
        while rec is not None:
            columns.append(Column(*rec))
            rec = cursor.fetchone()

        streams = []
        for (k, cols) in itertools.groupby(columns, lambda c: (c.table_schema, c.table_name)):
            cols = list(cols)
            (table_schema, table_name) = k
            stream = {
                'database': table_schema,
                'table': table_name,
                'schema': {
                    'type': 'object',
                    'properties': {c.column_name: schema_for_column(c) for c in cols}
                },
            }
            key_properties = [c.column_name for c in cols if c.column_key == 'PRI']
            if key_properties:
                stream['key_properties'] = key_properties

            if table_schema in table_info and table_name in table_info[table_schema]:
                stream['row_count'] = table_info[table_schema][table_name]['row_count']
                stream['is_view'] = table_info[table_schema][table_name]['is_view']
            streams.append(stream)

        return {'streams': streams}


def do_discover(connection):
    json.dump(discover_schemas(connection), sys.stdout, indent=2)


def primary_key_columns(connection, db, table):
    '''Return a list of names of columns that are primary keys in the given
    table in the given db.'''
    with connection.cursor() as cur:
        select = """
            SELECT column_name
              FROM information_schema.columns
             WHERE column_key = 'pri'
              AND table_schema = %s
              AND table_name = %s
        """
        cur.execute(select, (db, table))
        return set([c[0] for c in cur.fetchall()])


def index_schema(schemas):
    '''Turns the discovered stream schemas into a nested map of column schemas
    indexed by database, table, and column name.

      schemas['streams'][i]['schema']['schemas']['column'] { the column schema }

    to

      result[db][table][column] { the column schema }'''

    result = {}

    for stream in schemas['streams']:

        database = stream['database']
        table = stream['table']
        if database not in result:
            result[database] = {}
        result[database][table] = {}

        for col_name, col_schema in stream['schema']['properties'].items():
            result[database][table][col_name] = col_schema

    return result


def remove_unwanted_columns(selected, indexed_schema, database, table):

    selected = set(selected)
    all_columns = set()
    available = set()
    automatic = set()
    unsupported = set()

    for column, column_schema in indexed_schema[database][table].items():
        all_columns.add(column)
        inclusion = column_schema['inclusion']
        if inclusion == 'automatic':
            automatic.add(column)
        elif inclusion == 'available':
            available.add(column)
        elif inclusion == 'unsupported':
            unsupported.add(column)
        else:
            raise Exception('Unknown inclusion ' + inclusion)

    selected_but_unsupported = selected.intersection(unsupported)
    if selected_but_unsupported:
        LOGGER.warning('For database %s, table %s, columns %s were selected but are not supported. Skipping them.', # pylint: disable=line-too-long
                       database, table, selected_but_unsupported)

    selected_but_nonexistent = selected.difference(all_columns)
    if selected_but_nonexistent:
        LOGGER.warning('For databasee %s, table %s, columns %s were selected but do not exist.',
                       database, table, selected_but_nonexistent)

    not_selected_but_automatic = automatic.difference(selected)
    if not_selected_but_automatic:
        LOGGER.warning('For database %s, table %s, columns %s are primary keys but were not selected. Automatically adding them.', # pylint: disable=line-too-long
                       database, table, not_selected_but_automatic)

    keep = selected.intersection(available).union(automatic)
    remove = all_columns.difference(keep)
    for col in remove:
        del indexed_schema[database][table][col]


def sync_table(connection, db, table, columns, state):
    if not columns:
        LOGGER.warning('There are no columns selected for table %s, skipping it', table)
        return

    with connection.cursor() as cursor:
        # TODO: escape column names
        select = 'SELECT {} FROM {}.{}'.format(','.join(columns), db, table)
        params = {}
        stream_state = state.get_stream_state(table)
        if stream_state and stream_state.replication_key_value is not None:
            key = stream_state.replication_key
            value = stream_state.replication_key_value
            select += ' WHERE `{}` >= %(replication_key_value)s ORDER BY `{}` ASC'.format(key, key)
            params['replication_key_value'] = value
        elif stream_state:
            key = stream_state.replication_key
            select += ' ORDER BY `{}` ASC'.format(key)

        LOGGER.info('Running %s', select)
        cursor.execute(select, params)
        row = cursor.fetchone()
        counter = 0
        while row:
            counter += 1
            row_to_persist = ()
            for elem in row:
                if isinstance(elem, datetime.datetime):
                    row_to_persist += (pendulum.instance(elem).to_iso8601_string(),)
                else:
                    row_to_persist += (elem,)
            rec = dict(zip(columns, row_to_persist))
            if stream_state:
                stream_state.update(rec)
            yield singer.RecordMessage(stream=table, record=rec)
            if counter % 1000 == 0:
                yield state.make_state_message()
            row = cursor.fetchone()
        yield state.make_state_message()


def generate_messages(con, raw_selections, raw_state):
    indexed_schema = index_schema(discover_schemas(con))
    state = State(raw_state, raw_selections)
<<<<<<< HEAD

    streams = raw_selections['streams']
    if state.current_stream:
        streams = dropwhile(lambda s: s['stream'] != state.current_stream, streams)
    
    for stream in streams:
=======
    for stream in raw_selections['streams']:
>>>>>>> 891b2fa7
        if not stream.get('selected'):
            continue
        state.current_stream = stream['stream']
        yield state.make_state_message()

        database = stream['database']
        table = stream['table']

        # TODO: How to handle a table that's missing
        if database not in indexed_schema:
            raise Exception('No database called {}'.format(database))
        if table not in indexed_schema[database]:
            raise Exception('No table called {} in database {}'.format(table, database))

        selected = [k for k, v in stream['schema']['properties'].items() if v.get('selected')]

        remove_unwanted_columns(selected, indexed_schema, database, table)
        schema = {
            'type': 'object',
            'properties': indexed_schema[database][table]
        }
        columns = schema['properties'].keys()
        yield singer.SchemaMessage(
            stream=table,
            schema=schema,
            key_properties=stream['key_properties'])
        for message in sync_table(con, database, table, columns, state):
            yield message
    state.current_stream = None
    yield state.make_state_message()

def do_sync(con, raw_selections, raw_state):
    with con.cursor() as cur:
        cur.execute('SET time_zone="+0:00"')
    for message in generate_messages(con, raw_selections, raw_state):
        singer.write_message(message)


def main():
    args = utils.parse_args(REQUIRED_CONFIG_KEYS)
    connection = open_connection(args.config)

    if args.discover:
        do_discover(connection)
    elif args.properties:
        do_sync(connection, args.properties, args.state)
    else:
        LOGGER.info("No properties were selected")<|MERGE_RESOLUTION|>--- conflicted
+++ resolved
@@ -412,16 +412,12 @@
 def generate_messages(con, raw_selections, raw_state):
     indexed_schema = index_schema(discover_schemas(con))
     state = State(raw_state, raw_selections)
-<<<<<<< HEAD
 
     streams = raw_selections['streams']
     if state.current_stream:
         streams = dropwhile(lambda s: s['stream'] != state.current_stream, streams)
     
     for stream in streams:
-=======
-    for stream in raw_selections['streams']:
->>>>>>> 891b2fa7
         if not stream.get('selected'):
             continue
         state.current_stream = stream['stream']
